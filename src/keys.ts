--- conflicted
+++ resolved
@@ -605,13 +605,8 @@
   bip32Path: string,
   pubkey: string,
   chaincode: string,
-<<<<<<< HEAD
   parentFingerprint: number,
-  network: string = MAINNET,
-=======
-  parentFingerprint: string,
   network: string = MAINNET
->>>>>>> bbdcdfe6
 ): string {
   const xpub = new ExtendedPublicKey({
     path: bip32Path,
